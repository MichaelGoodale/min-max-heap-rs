#![doc(html_root_url = "https://docs.rs/min-max-heap/1.2.2")]
//! A double-ended priority queue.
//!
//! A min-max-heap is like a binary heap, but it allows extracting both
//! the minimum and maximum value efficiently. In particular, finding
//! either the minimum or maximum element is *O*(1). A removal of either
//! extremum, or an insertion, is *O*(log *n*).
//!
//! ## Usage
//!
//! It’s [on crates.io](https://crates.io/crates/min-max-heap), so add
//! this to your `Cargo.toml`:
//!
//! ```toml
//! [dependencies]
//! min-max-heap = "1.2.2"
//! ```
//!
<<<<<<< HEAD
//! And add this to your crate root:
//!
//! ```rust
//! extern crate min_max_heap;
//! ```
//!
//! This crate supports Rust version 1.31.0 and later.
=======
//! This crate supports Rust version 1.24.0 and later.
>>>>>>> 63b0021f
//!
//! ## References
//!
//! My reference for a min-max heap is
//! [here](http://cglab.ca/~morin/teaching/5408/refs/minmax.pdf). Much
//! of this code is also based on `BinaryHeap` from the standard
//! library.

#![warn(missing_docs)]

#[cfg(feature = "serde")]
use serde::{Serialize, Deserialize};

use std::iter::FromIterator;
use std::{fmt, mem, slice, vec};
use std::ops::{Deref, DerefMut};

mod hole;
mod index;

use self::hole::*;

/// A double-ended priority queue.
///
/// Most operations are *O*(log *n*).
#[derive(Clone, Debug)]
#[cfg_attr(feature = "serde", derive(Serialize, Deserialize))]
pub struct MinMaxHeap<T>(Vec<T>);

impl<T> Default for MinMaxHeap<T> {
    fn default() -> Self {
        MinMaxHeap::new()
    }
}

impl<T> MinMaxHeap<T> {
    /// Creates a new, empty `MinMaxHeap`.
    ///
    /// *O*(1).
    pub fn new() -> Self {
        MinMaxHeap(Vec::new())
    }

    /// Creates a new, empty `MinMaxHeap` with space allocated to hold
    /// `len` elements.
    ///
    /// *O*(n).
    pub fn with_capacity(len: usize) -> Self {
        MinMaxHeap(Vec::with_capacity(len))
    }

    /// The number of elements in the heap.
    ///
    /// *O*(1).
    pub fn len(&self) -> usize {
        self.0.len()
    }

    /// Is the heap empty?
    ///
    /// *O*(1).
    pub fn is_empty(&self) -> bool {
        self.0.is_empty()
    }
}

impl<T: Ord> MinMaxHeap<T> {
    /// Adds an element to the heap.
    ///
    /// Amortized *O*(log *n*); worst-case *O*(*n*) when the backing vector needs to
    /// grow.
    pub fn push(&mut self, element: T) {
        let pos = self.len();
        self.0.push(element);
        self.bubble_up(pos);
    }

    /// Gets a reference to the minimum element, if any.
    ///
    /// *O*(1).
    pub fn peek_min(&self) -> Option<&T> {
        if self.is_empty() {
            None
        } else {
            Some(&self.0[0])
        }
    }

    /// Returns a mutable reference to the minimum element, if any. Once this reference is dropped,
    /// the heap is adjusted if necessary.
    ///
    /// Note: If the `PeekMinMut` value is leaked, the heap may be in an
    /// inconsistent state.
    ///
    /// *O*(1) for the peek; *O*(log *n*) when the reference is dropped.
    pub fn peek_min_mut(&mut self) -> Option<PeekMinMut<T>> {
        if self.is_empty() {
            None
        } else {
            Some(PeekMinMut {
                heap: self,
                removed: false,
            })
        }
    }

    /// Gets a reference to the maximum element, if any.
    ///
    /// *O*(1).
    pub fn peek_max(&self) -> Option<&T> {
        self.find_max().map(|i| &self.0[i])
    }

    /// Returns a mutable reference to the maximum element, if any. Once this reference is dropped,
    /// the heap is adjusted if necessary.
    ///
    /// Note: If the `PeekMaxMut` value is leaked, the heap may be in an
    /// inconsistent state.
    ///
    /// *O*(1) for the peek; *O*(log *n*) when the reference is dropped.
    pub fn peek_max_mut(&mut self) -> Option<PeekMaxMut<T>> {
        self.find_max().map(move |i| PeekMaxMut {
            heap: self,
            max_index: i,
            removed: false,
        })
    }

    fn find_max_len(&self, len: usize) -> Option<usize> {
        match len {
            0 => None,
            1 => Some(0),
            2 => Some(1),
            _ => if self.0[1] > self.0[2] { Some(1) } else { Some(2) }
        }
    }

    fn find_max(&self) -> Option<usize> {
        self.find_max_len(self.len())
    }

    /// Removes the minimum element, if any.
    ///
    /// *O*(log *n*).
    pub fn pop_min(&mut self) -> Option<T> {
        self.0.pop().map(|mut item| {
            if !self.is_empty() {
                mem::swap(&mut item, &mut self.0[0]);
                self.trickle_down_min(0);
            }

            item
        })
    }

    /// Removes the maximum element, if any.
    ///
    /// *O*(log *n*).
    pub fn pop_max(&mut self) -> Option<T> {
        self.find_max().map(|max| {
            let mut item = self.0.pop().unwrap();

            if max < self.len() {
                mem::swap(&mut item, &mut self.0[max]);
                self.trickle_down_max(max);
            }

            item
        })
    }

    /// Pushes an element, then pops the minimum element.
    ///
    /// Unlike a push followed by a pop, this combined operation will
    /// not allocate.
    ///
    /// *O*(log *n*).
    pub fn push_pop_min(&mut self, mut element: T) -> T {
        if self.is_empty() { return element; }

        if element < self.0[0] { return element; }

        mem::swap(&mut element, &mut self.0[0]);
        self.trickle_down_min(0);
        element
    }

    /// Pushes an element, then pops the maximum element in an optimized
    /// fashion.
    ///
    /// Unlike a push followed by a pop, this combined operation will
    /// not allocate.
    ///
    /// *O*(log *n*).
    pub fn push_pop_max(&mut self, mut element: T) -> T {
        if let Some(i) = self.find_max() {
            if element > self.0[i] { return element }

            mem::swap(&mut element, &mut self.0[i]);

            if self.0[i] < self.0[0] {
                self.0.swap(0, i);
            }

            self.trickle_down_max(i);
            element
        } else { element }
    }

    /// Pops the minimum, then pushes an element in an optimized
    /// fashion.
    ///
    /// *O*(log *n*).
    pub fn replace_min(&mut self, mut element: T) -> Option<T> {
        if self.is_empty() {
            self.push(element);
            return None;
        }

        mem::swap(&mut element, &mut self.0[0]);
        self.trickle_down_min(0);
        Some(element)
    }

    /// Pops the maximum, then pushes an element in an optimized
    /// fashion.
    ///
    /// *O*(log *n*).
    pub fn replace_max(&mut self, mut element: T) -> Option<T> {
        if let Some(i) = self.find_max() {
            mem::swap(&mut element, &mut self.0[i]);

            if self.0[i] < self.0[0] {
                self.0.swap(0, i);
            }

            self.trickle_down_max(i);
            Some(element)
        } else {
            self.push(element);
            None
        }
    }

    /// Returns an ascending (sorted) vector, reusing the heap’s
    /// storage.
    ///
    /// *O*(*n* log *n*).
    pub fn into_vec_asc(mut self) -> Vec<T> {
        let mut end = self.len();
        while let Some(max) = self.find_max_len(end) {
            end -= 1;
            self.0.swap(max, end);
            self.trickle_down_len(max, end);
        }
        self.into_vec()
    }

    /// Returns an descending (sorted) vector, reusing the heap’s
    /// storage.
    ///
    /// *O*(*n* log *n*).
    pub fn into_vec_desc(mut self) -> Vec<T> {
        let mut end = self.len();
        while end > 1 {
            end -= 1;
            self.0.swap(0, end);
            self.trickle_down_min_len(0, end);
        }
        self.into_vec()
    }

    #[inline]
    fn trickle_down_min(&mut self, pos: usize) {
        Hole::new(&mut self.0, pos).trickle_down_min();
    }

    #[inline]
    fn trickle_down_max(&mut self, pos: usize) {
        Hole::new(&mut self.0, pos).trickle_down_max();
    }

    #[inline]
    fn trickle_down(&mut self, pos: usize) {
        Hole::new(&mut self.0, pos).trickle_down();
    }

    #[inline]
    fn trickle_down_min_len(&mut self, pos: usize, len: usize) {
        Hole::new(&mut self.0, pos).trickle_down_min_len(len);
    }

    #[inline]
    fn trickle_down_len(&mut self, pos: usize, len: usize) {
        Hole::new(&mut self.0, pos).trickle_down_len(len);
    }

    #[inline]
    fn bubble_up(&mut self, pos: usize) {
        Hole::new(&mut self.0, pos).bubble_up();
    }

    fn rebuild(&mut self) {
        let mut n = self.len() / 2;
        while n > 0 {
            n -= 1;
            self.trickle_down(n);
        }
    }
}

impl<T> MinMaxHeap<T> {
    /// Drops all items from the heap.
    ///
    /// *O*(*n*)
    pub fn clear(&mut self) {
        self.0.clear();
    }

    /// The number of elements the heap can hold without reallocating.
    ///
    /// *O*(1)
    pub fn capacity(&self) -> usize {
        self.0.capacity()
    }

    /// Reserves the minimum capacity for exactly `additional` more
    /// elements to be inserted in the given `MinMaxHeap`.
    ///
    /// *O*(*n*)
    ///
    /// # Panics
    ///
    /// Panics if the new capacity overflows `usize`.
    pub fn reserve_exact(&mut self, additional: usize) {
        self.0.reserve_exact(additional)
    }

    /// Reserves the minimum capacity for at least `additional` more
    /// elements to be inserted in the given `MinMaxHeap`.
    ///
    /// *O*(*n*)
    ///
    /// # Panics
    ///
    /// Panics if the new capacity overflows `usize`.
    pub fn reserve(&mut self, additional: usize) {
        self.0.reserve(additional)
    }

    /// Discards extra capacity.
    ///
    /// *O*(*n*)
    pub fn shrink_to_fit(&mut self) {
        self.0.shrink_to_fit()
    }

    /// Consumes the `MinMaxHeap` and returns its elements in a vector
    /// in arbitrary order.
    ///
    /// *O*(*n*)
    pub fn into_vec(self) -> Vec<T> {
        self.0
    }

    /// Returns a borrowing iterator over the min-max-heap’s elements in
    /// arbitrary order.
    ///
    /// *O*(1) on creation, and *O*(1) for each `next()` operation.
    pub fn iter(&self) -> Iter<T> {
        Iter(self.0.iter())
    }

    /// Returns a draining iterator over the min-max-heap’s elements in
    /// arbitrary order.
    ///
    /// *O*(1) on creation, and *O*(1) for each `next()` operation.
    pub fn drain(&mut self) -> Drain<T> {
        Drain(self.0.drain(..))
    }

    /// Returns a draining iterator over the min-max-heap’s elements in
    /// ascending (min-first) order.
    ///
    /// *O*(1) on creation, and *O*(log *n*) for each `next()` operation.
    pub fn drain_asc(&mut self) -> DrainAsc<T> {
        DrainAsc(self)
    }

    /// Returns a draining iterator over the min-max-heap’s elements in
    /// descending (max-first) order.
    ///
    /// *O*(1) on creation, and *O*(log *n*) for each `next()` operation.
    pub fn drain_desc(&mut self) -> DrainDesc<T> {
        DrainDesc(self)
    }
}

//
// Iterators
//

/// A borrowed iterator over the elements of the min-max-heap in
/// arbitrary order.
///
/// This type is created with
/// [`MinMaxHeap::iter`](struct.MinMaxHeap.html#method.iter).
pub struct Iter<'a, T: 'a>(slice::Iter<'a, T>);

impl<'a, T> Iterator for Iter<'a, T> {
    type Item = &'a T;
    fn next(&mut self) -> Option<Self::Item> { self.0.next() }

    fn size_hint(&self) -> (usize, Option<usize>) {
        self.0.size_hint()
    }
}

impl<'a, T> ExactSizeIterator for Iter<'a, T> { }

impl<'a, T> IntoIterator for &'a MinMaxHeap<T> {
    type Item = &'a T;
    type IntoIter = Iter<'a, T>;
    fn into_iter(self) -> Self::IntoIter { self.iter() }
}

/// An owning iterator over the elements of the min-max-heap in
/// arbitrary order.
pub struct IntoIter<T>(vec::IntoIter<T>);

impl<T> Iterator for IntoIter<T> {
    type Item = T;
    fn next(&mut self) -> Option<Self::Item> { self.0.next() }

    fn size_hint(&self) -> (usize, Option<usize>) {
        self.0.size_hint()
    }
}

impl<T> ExactSizeIterator for IntoIter<T> { }

impl<'a, T> IntoIterator for MinMaxHeap<T> {
    type Item = T;
    type IntoIter = IntoIter<T>;
    fn into_iter(self) -> Self::IntoIter {
        IntoIter(self.0.into_iter())
    }
}

/// A draining iterator over the elements of the min-max-heap in
/// arbitrary order.
///
/// This type is created with
/// [`MinMaxHeap::drain`](struct.MinMaxHeap.html#method.drain).
pub struct Drain<'a, T: 'a>(vec::Drain<'a, T>);

impl<'a, T> Iterator for Drain<'a, T> {
    type Item = T;
    fn next(&mut self) -> Option<Self::Item> { self.0.next() }

    fn size_hint(&self) -> (usize, Option<usize>) {
        self.0.size_hint()
    }
}

impl<'a, T> ExactSizeIterator for Drain<'a, T> { }

impl<T: Ord> FromIterator<T> for MinMaxHeap<T> {
    fn from_iter<I>(iter: I) -> Self
            where I: IntoIterator<Item = T> {
        let mut result = MinMaxHeap::new();
        result.extend(iter);
        result
    }
}

/// A draining iterator over the elements of the min-max-heap in
/// ascending (min-first) order.
///
/// Note that each `next()` and `next_back()` operation is
/// *O*(log *n*) time, so this currently provides no performance
/// advantage over `pop_min()` and `pop_max()`.
///
/// This type is created with
/// [`MinMaxHeap::drain_asc`](struct.MinMaxHeap.html#method.drain_asc).
#[derive(Debug)]
pub struct DrainAsc<'a, T: 'a>(&'a mut MinMaxHeap<T>);

/// A draining iterator over the elements of the min-max-heap in
/// descending (max-first) order.
///
/// Note that each `next()` and `next_back()` operation is
/// *O*(log *n*) time, so this currently provides no performance
/// advantage over `pop_max()` and `pop_min()`.
///
/// This type is created with
/// [`MinMaxHeap::drain_desc`](struct.MinMaxHeap.html#method.drain_desc).
#[derive(Debug)]
pub struct DrainDesc<'a, T: 'a>(&'a mut MinMaxHeap<T>);

impl<'a, T> Drop for DrainAsc<'a, T> {
    fn drop(&mut self) {
        let _ = (self.0).0.drain(..);
    }
}

impl<'a, T> Drop for DrainDesc<'a, T> {
    fn drop(&mut self) {
        let _ = (self.0).0.drain(..);
    }
}

impl<'a, T: Ord> Iterator for DrainAsc<'a, T> {
    type Item = T;

    fn next(&mut self) -> Option<T> {
        self.0.pop_min()
    }

    fn size_hint(&self) -> (usize, Option<usize>) {
        (self.len(), Some(self.len()))
    }
}

impl<'a, T: Ord> Iterator for DrainDesc<'a, T> {
    type Item = T;

    fn next(&mut self) -> Option<T> {
        self.0.pop_max()
    }

    fn size_hint(&self) -> (usize, Option<usize>) {
        (self.len(), Some(self.len()))
    }
}

impl<'a, T: Ord> DoubleEndedIterator for DrainAsc<'a, T> {
    fn next_back(&mut self) -> Option<T> {
        self.0.pop_max()
    }
}

impl<'a, T: Ord> DoubleEndedIterator for DrainDesc<'a, T> {
    fn next_back(&mut self) -> Option<T> {
        self.0.pop_min()
    }
}

impl<'a, T: Ord> ExactSizeIterator for DrainAsc<'a, T> {
    fn len(&self) -> usize {
        self.0.len()
    }
}

impl<'a, T: Ord> ExactSizeIterator for DrainDesc<'a, T> {
    fn len(&self) -> usize {
        self.0.len()
    }
}

//
// From<Vec<_>>
//

impl<T: Ord> From<Vec<T>> for MinMaxHeap<T> {
    fn from(vec: Vec<T>) -> Self {
        let mut heap = MinMaxHeap(vec);
        heap.rebuild();
        heap
    }
}

//
// Extend
//

impl<T: Ord> Extend<T> for MinMaxHeap<T> {
    fn extend<I: IntoIterator<Item = T>>(&mut self, iter: I) {
        for elem in iter {
            self.push(elem)
        }
    }
}

impl<'a, T: Ord + Clone + 'a> Extend<&'a T> for MinMaxHeap<T> {
    fn extend<I: IntoIterator<Item = &'a T>>(&mut self, iter: I) {
        for elem in iter {
            self.push(elem.clone())
        }
    }
}

/// Structure wrapping a mutable reference to the minimum item on a
/// `MinMaxHeap`.
///
/// This `struct` is created by the [`peek_min_mut`] method on [`MinMaxHeap`]. See
/// its documentation for more.
///
/// [`peek_min_mut`]: struct.MinMaxHeap.html#method.peek_min_mut
/// [`MinMaxHeap`]: struct.MinMaxHeap.html
pub struct PeekMinMut<'a, T: 'a + Ord> {
    heap: &'a mut MinMaxHeap<T>,
    removed: bool,
}

<<<<<<< HEAD
impl<T: Ord + fmt::Debug> fmt::Debug for PeekMinMut<'_, T> {
=======
impl<'a, T: Ord + fmt::Debug> fmt::Debug for PeekMinMut<'a, T> {
>>>>>>> 63b0021f
    fn fmt(&self, f: &mut fmt::Formatter) -> fmt::Result {
        f.debug_tuple("PeekMinMut")
         .field(&self.heap.0[0])
         .finish()
    }
}

impl<'a, T: Ord> Drop for PeekMinMut<'a, T> {
    fn drop(&mut self) {
        if !self.removed {
            self.heap.trickle_down_min(0);
        }
    }
}

impl<'a, T: Ord> Deref for PeekMinMut<'a, T> {
    type Target = T;
    fn deref(&self) -> &T {
        debug_assert!(!self.heap.is_empty());
        // SAFE: PeekMinMut is only instantiated for non-empty heaps
        unsafe { self.heap.0.get_unchecked(0) }
    }
}

impl<'a, T: Ord> DerefMut for PeekMinMut<'a, T> {
    fn deref_mut(&mut self) -> &mut T {
        debug_assert!(!self.heap.is_empty());
        // SAFE: PeekMinMut is only instantiated for non-empty heaps
        unsafe { self.heap.0.get_unchecked_mut(0) }
    }
}

impl<'a, T: Ord> PeekMinMut<'a, T> {
    /// Removes the peeked value from the heap and returns it.
    pub fn pop(mut self) -> T {
        let value = self.heap.pop_min().unwrap();
        self.removed = true;
        value
    }
}

/// Structure wrapping a mutable reference to the maximum item on a
/// `MinMaxHeap`.
///
/// This `struct` is created by the [`peek_max_mut`] method on [`MinMaxHeap`]. See
/// its documentation for more.
///
/// [`peek_max_mut`]: struct.MinMaxHeap.html#method.peek_max_mut
/// [`MinMaxHeap`]: struct.MinMaxHeap.html
pub struct PeekMaxMut<'a, T: 'a + Ord> {
    heap: &'a mut MinMaxHeap<T>,
    max_index: usize,
    removed: bool,
}

<<<<<<< HEAD
impl<T: Ord + fmt::Debug> fmt::Debug for PeekMaxMut<'_, T> {
=======
impl<'a, T: Ord + fmt::Debug> fmt::Debug for PeekMaxMut<'a, T> {
>>>>>>> 63b0021f
    fn fmt(&self, f: &mut fmt::Formatter) -> fmt::Result {
        f.debug_tuple("PeekMaxMut")
         .field(&self.heap.0[self.max_index])
         .finish()
    }
}

impl<'a, T: Ord> Drop for PeekMaxMut<'a, T> {
    fn drop(&mut self) {
        if !self.removed {
            let mut hole = Hole::new(&mut self.heap.0, self.max_index);

            if hole.element() < hole.get_parent() {
                hole.swap_with_parent();
            }

            hole.trickle_down_max();
        }
    }
}

impl<'a, T: Ord> Deref for PeekMaxMut<'a, T> {
    type Target = T;
    fn deref(&self) -> &T {
        debug_assert!(self.max_index < self.heap.len());
        // SAFE: PeekMaxMut is only instantiated for non-empty heaps
        unsafe { self.heap.0.get_unchecked(self.max_index) }
    }
}

impl<'a, T: Ord> DerefMut for PeekMaxMut<'a, T> {
    fn deref_mut(&mut self) -> &mut T {
        debug_assert!(self.max_index < self.heap.len());
        // SAFE: PeekMaxMut is only instantiated for non-empty heaps
        unsafe { self.heap.0.get_unchecked_mut(self.max_index) }
    }
}

impl<'a, T: Ord> PeekMaxMut<'a, T> {
    /// Removes the peeked value from the heap and returns it.
    pub fn pop(mut self) -> T {
        let value = self.heap.pop_max().unwrap();
        self.removed = true;
        value
    }
}

#[cfg(test)]
mod tests {
    extern crate rand;

    use super::*;
    use self::rand::seq::SliceRandom;

    #[test]
    fn example() {
        let mut h = MinMaxHeap::new();
        assert!(h.is_empty());

        h.push(5);
        assert!(!h.is_empty());
        assert_eq!(Some(&5), h.peek_min());
        assert_eq!(Some(&5), h.peek_max());

        h.push(7);
        assert_eq!(Some(&5), h.peek_min());
        assert_eq!(Some(&7), h.peek_max());

        h.push(6);
        assert_eq!(Some(&5), h.peek_min());
        assert_eq!(Some(&7), h.peek_max());

        assert_eq!(Some(5), h.pop_min());
        assert_eq!(Some(7), h.pop_max());
        assert_eq!(Some(6), h.pop_max());
        assert_eq!(None, h.pop_min());
    }

    #[test]
    fn drain_asc() {
        let mut h = MinMaxHeap::from(vec![3, 2, 4, 1]);
        let mut i = h.drain_asc();
        assert_eq!( i.next(), Some(1) );
        assert_eq!( i.next(), Some(2) );
        assert_eq!( i.next(), Some(3) );
        assert_eq!( i.next(), Some(4) );
        assert_eq!( i.next(), None );
    }

    // This test catches a lot:
    #[test]
    fn random_vectors() {
        for i in 0 .. 300 {
            check_heap(&random_heap(i));
        }
    }

    #[test]
    fn from_vector() {
        for i in 0 .. 300 {
            check_heap(&MinMaxHeap::from(random_vec(i)))
        }
    }

    fn check_heap(heap: &MinMaxHeap<usize>) {
        let asc  = iota_asc(heap.len());
        let desc = iota_desc(heap.len());

        assert_eq!(asc, into_vec_asc(heap.clone()));
        assert_eq!(desc, into_vec_desc(heap.clone()));
        assert_eq!(asc, heap.clone().into_vec_asc());
        assert_eq!(desc, heap.clone().into_vec_desc());
    }

    fn random_vec(len: usize) -> Vec<usize> {
        let mut result = (0 .. len).collect::<Vec<_>>();
        result.shuffle(&mut rand::thread_rng());
        result
    }

    fn random_heap(len: usize) -> MinMaxHeap<usize> {
        MinMaxHeap::from_iter(random_vec(len))
    }

    fn into_vec_asc(mut heap: MinMaxHeap<usize>) -> Vec<usize> {
        let mut result = Vec::with_capacity(heap.len());
        while let Some(elem) = heap.pop_min() {
            result.push(elem)
        }
        result
    }

    fn into_vec_desc(mut heap: MinMaxHeap<usize>) -> Vec<usize> {
        let mut result = Vec::with_capacity(heap.len());
        while let Some(elem) = heap.pop_max() {
            result.push(elem)
        }
        result
    }

    fn iota_asc(len: usize) -> Vec<usize> {
        (0 .. len).collect()
    }

    fn iota_desc(len: usize) -> Vec<usize> {
        let mut result = (0 .. len).collect::<Vec<_>>();
        result.reverse();
        result
    }

    #[test]
    fn replace_max() {
        let mut h = MinMaxHeap::from(vec![1, 2]);
        assert_eq!(Some(2), h.replace_max(3));
        assert_eq!(Some(&1), h.peek_min());
        assert_eq!(Some(&3), h.peek_max());

        assert_eq!(Some(3), h.replace_max(0));
        assert_eq!(Some(&0), h.peek_min());
        assert_eq!(Some(&1), h.peek_max());
    }

    #[test]
    fn peek_min_mut() {
        let mut h = MinMaxHeap::from(vec![2, 3, 4]);
        *h.peek_min_mut().unwrap() = 1;
        assert_eq!(Some(&1), h.peek_min());
        assert_eq!(Some(&4), h.peek_max());

        *h.peek_min_mut().unwrap() = 8;
        assert_eq!(Some(&3), h.peek_min());
        assert_eq!(Some(&8), h.peek_max());

        assert_eq!(3, h.peek_min_mut().unwrap().pop());
        assert_eq!(Some(&4), h.peek_min());
        assert_eq!(Some(&8), h.peek_max());
    }

    #[test]
    fn peek_max_mut() {
        let mut h = MinMaxHeap::from(vec![1, 2]);
        *h.peek_max_mut().unwrap() = 3;
        assert_eq!(Some(&1), h.peek_min());
        assert_eq!(Some(&3), h.peek_max());

        *h.peek_max_mut().unwrap() = 0;
        assert_eq!(Some(&0), h.peek_min());
        assert_eq!(Some(&1), h.peek_max());

        assert_eq!(1, h.peek_max_mut().unwrap().pop());
        assert_eq!(Some(&0), h.peek_min());
        assert_eq!(Some(&0), h.peek_max());
    }

    #[test]
    fn push_pop_max() {
        let mut h = MinMaxHeap::from(vec![1, 2]);
        assert_eq!(3, h.push_pop_max(3));
        assert_eq!(2, h.push_pop_max(0));
        assert_eq!(Some(&0), h.peek_min());
        assert_eq!(Some(&1), h.peek_max());
    }
}<|MERGE_RESOLUTION|>--- conflicted
+++ resolved
@@ -16,17 +16,7 @@
 //! min-max-heap = "1.2.2"
 //! ```
 //!
-<<<<<<< HEAD
-//! And add this to your crate root:
-//!
-//! ```rust
-//! extern crate min_max_heap;
-//! ```
-//!
 //! This crate supports Rust version 1.31.0 and later.
-=======
-//! This crate supports Rust version 1.24.0 and later.
->>>>>>> 63b0021f
 //!
 //! ## References
 //!
@@ -632,11 +622,7 @@
     removed: bool,
 }
 
-<<<<<<< HEAD
 impl<T: Ord + fmt::Debug> fmt::Debug for PeekMinMut<'_, T> {
-=======
-impl<'a, T: Ord + fmt::Debug> fmt::Debug for PeekMinMut<'a, T> {
->>>>>>> 63b0021f
     fn fmt(&self, f: &mut fmt::Formatter) -> fmt::Result {
         f.debug_tuple("PeekMinMut")
          .field(&self.heap.0[0])
@@ -692,11 +678,7 @@
     removed: bool,
 }
 
-<<<<<<< HEAD
 impl<T: Ord + fmt::Debug> fmt::Debug for PeekMaxMut<'_, T> {
-=======
-impl<'a, T: Ord + fmt::Debug> fmt::Debug for PeekMaxMut<'a, T> {
->>>>>>> 63b0021f
     fn fmt(&self, f: &mut fmt::Formatter) -> fmt::Result {
         f.debug_tuple("PeekMaxMut")
          .field(&self.heap.0[self.max_index])
