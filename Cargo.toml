[package]
name = "min-max-heap"
version = "1.2.3-alpha.0"
authors = ["Jesse A. Tov <jesse.tov@gmail.com>"]
description = "An efficient, double-ended priority queue"
repository = "https://github.com/tov/min-max-heap-rs"
readme = "README.md"
license = "MIT/Apache-2.0"
keywords = ["heap", "priority-queue"]
categories = ["data-structures"]

[dependencies]
serde = { version = "1.0", optional = true, features = ["derive"] }

[dev-dependencies]
<<<<<<< HEAD
rand = "0.7"
quickcheck = "0.7"
=======
rand = "0.6"
quickcheck = "0.9"
>>>>>>> d9312cee

[package.metadata.docs.rs]
features = ["serde"]
<|MERGE_RESOLUTION|>--- conflicted
+++ resolved
@@ -13,13 +13,8 @@
 serde = { version = "1.0", optional = true, features = ["derive"] }
 
 [dev-dependencies]
-<<<<<<< HEAD
 rand = "0.7"
-quickcheck = "0.7"
-=======
-rand = "0.6"
 quickcheck = "0.9"
->>>>>>> d9312cee
 
 [package.metadata.docs.rs]
 features = ["serde"]
